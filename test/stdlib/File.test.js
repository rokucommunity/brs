--- conflicted
+++ resolved
@@ -355,13 +355,8 @@
                     new BrsString("pkg:/source"),
                     new BrsString(String.raw`*\**\?**\[*`)
                 );
-<<<<<<< HEAD
-                expect(result).toBeInstanceOf(RoList);
-                expect(result.elements).toEqual([new BrsString("b*a?d n\\a[me")]);
-=======
-                expect(result).toBeInstanceOf(RoArray);
+                expect(result).toBeInstanceOf(RoList);
                 expect(result.elements).toEqual([new BrsString("b*a?d na[me")]);
->>>>>>> 6bc289f3
             });
         });
     });
