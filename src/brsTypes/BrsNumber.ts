import Long from "long";
import { BrsBoolean, BrsValue } from "./BrsType";
import { Int32 } from "./Int32";
import { Int64 } from "./Int64";
import { Float } from "./Float";
import { Double } from "./Double";

/** The set of operations available on a BrightScript numeric variable. */
export interface Numeric extends BrsValue {
    /**
     * Returns the current value this instance represents.
     * @returns the current value contained in this instance.
     */
    getValue(): number | Long;

    /**
     * Returns the current value as a boolean.
     */
    toBoolean(): boolean;

    /**
     * Adds `rhs` to the current number and returns the result.
     * @param rhs The right-hand side value to add to the current value.
     * @returns The current value + `rhs`, with precision matching `max(current, rhs)`.
     */
    add(rhs: BrsNumber): BrsNumber;

    /**
     * Subtracts `rhs` from the current number and returns the result.
     * @param rhs The right-hand side value to subtract from the current value.
     * @returns The current value - `rhs`, with precision matching `max(current, rhs)`.
     */
    subtract(rhs: BrsNumber): BrsNumber;

    /**
     * Multiplies the current number by `rhs` and returns the result.
     * @param rhs The right-hand side value to multiply the current value by.
     * @returns The current value * `rhs`, with precision matching `max(current, rhs)`.
     */
    multiply(rhs: BrsNumber): BrsNumber;

    /**
     * Divides the current number by `rhs` and returns the result.
     * @param rhs The right-hand side value to divide the current value by.
     * @returns The current value / `rhs`, with floating-point precision matching `max(current, rhs)`.
     */
    divide(rhs: BrsNumber): Float | Double;

    /**
     * Modulos the current number by `rhs`. I.e. divides the current number by `rhs` and returns
     * the *whole-number remainder* of the result.
     * @param rhs The right-hand side value to modulo the current value by.
     * @returns The current value MOD `rhs` with 64-bit integer precision if `rhs` is an Int64,
     *          otherwise 32-bit integer precision.
     */
    modulo(rhs: BrsNumber): BrsNumber;

    /**
     * Integer-divides the current number by `rhs`. I.e. divides the current number by `rhs` and
     * returns the *integral part* of the result.
     * @param rhs The right-hand side value to integer-divide the current value by.
     * @returns The current value \ `rhs` with 64-bit integer precision if `rhs` is an Int64,
     *          otherwise 32-bit integer precision.
     */
    intDivide(rhs: BrsNumber): Int32 | Int64;

    /**
     * Shift left in a bitwise operation the current number by `rhs` and
     * returns and integer as result.
     * @param rhs The right-hand side value to left shift the current value by.
     * @returns The current value << `rhs`
     */
    leftShift(rhs: BrsNumber): Int32 | Int64;

    /**
     * Shift right in a bitwise operation the current number by `rhs` and
     * returns and integer as result.
     * @param rhs The right-hand side value to right shift the current value by.
     * @returns The current value >> `rhs`
     */
    rightShift(rhs: BrsNumber): Int32 | Int64;

    /**
     * Calculates the current value to the power of `exponent`.
     * @param exponent The exponent to take the current value to the power of.
     * @returns The current value ^ `exponent`, with precision matching `max(current, rhs)`.
     */
    pow(exponent: BrsNumber): BrsNumber;

    /**
     * Bitwise ANDs the current value with `rhs`.
     * @param rhs The right-hand side value to bitwise/boolean AND the current value with.
     * @returns The current value ANDed with `rhs`.
     */
    and(rhs: BrsNumber | BrsBoolean): BrsNumber | BrsBoolean;

    /**
     * Bitwise ORs the current value with `rhs`.
     * @param rhs The right-hand side value to bitwise/boolean OR the current value with.
     * @returns The current value ORed with `rhs`.
     */
<<<<<<< HEAD
    or(rhs: BrsNumber | BrsBoolean): BrsNumber | BrsBoolean;
=======
    or(rhs: BrsNumber): BrsNumber;

    /**
     * Bitwise NOTs the current value.
     * @returns The current value NOTed.
     */
    not(): BrsNumber;
>>>>>>> 97728a51
}

/** The union of all supported BrightScript number types. */
export type BrsNumber = Int32 | Int64 | Float | Double;<|MERGE_RESOLUTION|>--- conflicted
+++ resolved
@@ -99,17 +99,13 @@
      * @param rhs The right-hand side value to bitwise/boolean OR the current value with.
      * @returns The current value ORed with `rhs`.
      */
-<<<<<<< HEAD
     or(rhs: BrsNumber | BrsBoolean): BrsNumber | BrsBoolean;
-=======
-    or(rhs: BrsNumber): BrsNumber;
 
     /**
      * Bitwise NOTs the current value.
      * @returns The current value NOTed.
      */
     not(): BrsNumber;
->>>>>>> 97728a51
 }
 
 /** The union of all supported BrightScript number types. */
