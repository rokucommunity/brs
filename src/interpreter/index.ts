import { EventEmitter } from "events";
import * as PP from "../preprocessor";

import {
    BrsType,
    ValueKind,
    BrsInvalid,
    isBrsNumber,
    isBrsString,
    BrsBoolean,
    BrsString,
    isBrsBoolean,
    Int32,
    isBrsCallable,
    Uninitialized,
    RoArray,
    isIterable,
    Callable,
    BrsNumber,
    Float,
    tryCoerce,
    isComparable,
    isStringComp,
    isBoxedNumber,
    roInvalid,
    PrimitiveKinds,
} from "../brsTypes";

import { Lexeme, Location } from "../lexer";
import { isToken } from "../lexer/Token";
import { Expr, Stmt, ComponentScopeResolver } from "../parser";
import { BrsError, getLoggerUsing } from "../Error";

import * as StdLib from "../stdlib";
import { _brs_ } from "../extensions";

import { Scope, Environment, NotFound } from "./Environment";
import { TypeMismatch } from "./TypeMismatch";
import { OutputProxy } from "./OutputProxy";
import { toCallable } from "./BrsFunction";
import { Runtime } from "../parser/Statement";
import { RoAssociativeArray } from "../brsTypes/components/RoAssociativeArray";
import MemoryFileSystem from "memory-fs";
import { BrsComponent } from "../brsTypes/components/BrsComponent";
import { isBoxable, isUnboxable } from "../brsTypes/Boxing";

import { ComponentDefinition } from "../componentprocessor";
import pSettle from "p-settle";
import { CoverageCollector } from "../coverage";
import { ManifestValue } from "../preprocessor/Manifest";
import { generateArgumentMismatchError } from "./ArgumentMismatch";
import Long from "long";

import chalk from "chalk";
import stripAnsi from "strip-ansi";

/** The set of options used to configure an interpreter's execution. */
export interface ExecutionOptions {
    /** The base path for the project. Default: process.cwd() */
    root: string;
    /** The stdout stream that brs should use. Default: process.stdout. */
    stdout: NodeJS.WriteStream;
    /** The stderr stream that brs should use. Default: process.stderr. */
    stderr: NodeJS.WriteStream;
    /** Whether or not to collect coverage statistics. Default: false. */
    generateCoverage: boolean;
    /** Additional directories to search for component definitions. Default: [] */
    componentDirs: string[];
    /** Whether or not a component library is being processed. */
    isComponentLibrary: boolean;
}

/** The default set of execution options.  Includes the `stdout`/`stderr` pair from the process that invoked `brs`. */
export const defaultExecutionOptions: ExecutionOptions = {
    root: process.cwd(),
    stdout: process.stdout,
    stderr: process.stderr,
    generateCoverage: false,
    componentDirs: [],
    isComponentLibrary: false,
};
Object.freeze(defaultExecutionOptions);

export class Interpreter implements Expr.Visitor<BrsType>, Stmt.Visitor<BrsType> {
    private _environment = new Environment();
    private coverageCollector: CoverageCollector | null = null;
    private _manifest: PP.Manifest | undefined;

    readonly options: ExecutionOptions;
    readonly stdout: OutputProxy;
    readonly stderr: OutputProxy;
    readonly temporaryVolume: MemoryFileSystem = new MemoryFileSystem();

    stack: [string, Location][] = [];
    location: Location;

    /** Allows consumers to observe errors as they're detected. */
    readonly events = new EventEmitter();

    /** The set of errors detected from executing an AST. */
    errors: (BrsError | Runtime)[] = [];

    get environment() {
        return this._environment;
    }

    get manifest() {
        return this._manifest != null ? this._manifest : new Map<string, ManifestValue>();
    }

    set manifest(manifest: PP.Manifest) {
        this._manifest = manifest;
    }

    setCoverageCollector(collector: CoverageCollector) {
        this.coverageCollector = collector;
    }

    reportCoverageHit(statement: Expr.Expression | Stmt.Statement) {
        if (this.options.generateCoverage && this.coverageCollector) {
            this.coverageCollector.logHit(statement);
        }
    }

    /**
     * Convenience function to subscribe to the `err` events emitted by `interpreter.events`.
     * @param errorHandler the function to call for every runtime error emitted after subscribing
     * @returns an object with a `dispose` function, used to unsubscribe from errors
     */
    public onError(errorHandler: (err: BrsError | Runtime) => void) {
        this.events.on("err", errorHandler);
        return {
            dispose: () => {
                this.events.removeListener("err", errorHandler);
            },
        };
    }

    /**
     * Convenience function to subscribe to a single `err` event emitted by `interpreter.events`.
     * @param errorHandler the function to call for the first runtime error emitted after subscribing
     */
    public onErrorOnce(errorHandler: (err: BrsError | Runtime) => void) {
        this.events.once("err", errorHandler);
    }

    /**
     * Builds out all the sub-environments for the given components. Components are saved into the calling interpreter
     * instance. This function will mutate the state of the calling interpreter.
     * @param componentMap Map of all components to be assigned to this interpreter
     * @param parseFn Function used to parse components into interpretable statements
     * @param options
     */
    public static async withSubEnvsFromComponents(
        componentMap: Map<string, ComponentDefinition>,
        parseFn: (filenames: string[]) => Promise<Stmt.Statement[]>,
        options: ExecutionOptions = defaultExecutionOptions
    ) {
        let interpreter = new Interpreter(options);
        interpreter.onError(getLoggerUsing(options.stderr));

        interpreter.environment.nodeDefMap = componentMap;

        let componentScopeResolver = new ComponentScopeResolver(componentMap, parseFn);
        await pSettle(
            Array.from(componentMap).map(async (componentKV) => {
                let [_, component] = componentKV;
                component.environment = interpreter.environment.createSubEnvironment(
                    /* includeModuleScope */ false
                );
                let statements = await componentScopeResolver.resolve(component);
                interpreter.inSubEnv((subInterpreter) => {
                    let componentMPointer = new RoAssociativeArray([]);
                    subInterpreter.environment.setM(componentMPointer);
                    subInterpreter.environment.setRootM(componentMPointer);
                    subInterpreter.exec(statements);
                    return BrsInvalid.Instance;
                }, component.environment);
            })
        );

        return interpreter;
    }

    /**
     * Merges this environment's node definition mapping with the ones included in an array of other
     * interpreters, acting logically equivalent to
     * `Object.assign(this.environment, other1.environment, other2.environment, …)`.
     * @param interpreters the array of interpreters who's environment's node definition maps will
     *                     be merged into this one
     */
    public mergeNodeDefinitionsWith(interpreters: Interpreter[]): void {
        interpreters.map((other) =>
            other.environment.nodeDefMap.forEach((value, key) =>
                this.environment.nodeDefMap.set(key, value)
            )
        );
    }

    /**
     * Creates a new Interpreter, including any global properties and functions.
     * @param options configuration for the execution, including the streams to use for `stdout` and
     *                `stderr` and the base directory for path resolution
     */
    constructor(options: ExecutionOptions = defaultExecutionOptions) {
        this.stdout = new OutputProxy(options.stdout);
        this.stderr = new OutputProxy(options.stderr);
        this.options = options;
        this.location = {
            file: "(none)",
            start: { line: -1, column: -1 },
            end: { line: -1, column: -1 },
        };

        Object.keys(StdLib)
            .map((name) => (StdLib as any)[name])
            .filter((func) => func instanceof Callable)
            .filter((func: Callable) => {
                if (!func.name) {
                    throw new Error("Unnamed standard library function detected!");
                }

                return !!func.name;
            })
            .forEach((func: Callable) =>
                this._environment.define(Scope.Global, func.name || "", func)
            );

        this._environment.define(Scope.Global, "_brs_", _brs_);
    }

    /**
     * Temporarily sets an interpreter's environment to the provided one, then
     * passes the sub-interpreter to the provided JavaScript function. Always
     * reverts the current interpreter's environment to its original value.
     * @param func the JavaScript function to execute with the sub interpreter.
     * @param environment (Optional) the environment to run the interpreter in.
     */
    inSubEnv(func: (interpreter: Interpreter) => BrsType, environment?: Environment): BrsType {
        let originalEnvironment = this._environment;
        let newEnv = environment || this._environment.createSubEnvironment();

        // Set the focused node of the sub env, because our current env has the most up-to-date reference.
        newEnv.setFocusedNode(this._environment.getFocusedNode());

        let returnValue;
        try {
            this._environment = newEnv;
            returnValue = func(this);
            this._environment = originalEnvironment;
            this._environment.setFocusedNode(newEnv.getFocusedNode());
        } catch (err) {
            this._environment = originalEnvironment;
            this._environment.setFocusedNode(newEnv.getFocusedNode());
            throw err;
        }

        return returnValue;
    }

    exec(statements: ReadonlyArray<Stmt.Statement>, ...args: BrsType[]) {
        let results = statements.map((statement) => this.execute(statement));
        try {
            let mainVariable = new Expr.Variable({
                kind: Lexeme.Identifier,
                text: "main",
                isReserved: false,
                location: {
                    start: {
                        line: -1,
                        column: -1,
                    },
                    end: {
                        line: -1,
                        column: -1,
                    },
                    file: "(internal)",
                },
            });

            let maybeMain = this.evaluate(mainVariable);

            if (maybeMain.kind === ValueKind.Callable) {
                results = [
                    this.evaluate(
                        new Expr.Call(
                            mainVariable,
                            mainVariable.name,
                            args.map((arg) => new Expr.Literal(arg, mainVariable.location))
                        )
                    ),
                ];
            }
        } catch (err) {
            if (err instanceof Stmt.ReturnValue) {
                results = [err.value || BrsInvalid.Instance];
            } else if (!(err instanceof BrsError)) {
                // Swallow BrsErrors, because they should have been exposed to the user downstream.
                throw err;
            }
        }

        return results;
    }

    getCallableFunction(functionName: string): Callable | undefined {
        let callbackVariable = new Expr.Variable({
            kind: Lexeme.Identifier,
            text: functionName,
            isReserved: false,
            location: {
                start: {
                    line: -1,
                    column: -1,
                },
                end: {
                    line: -1,
                    column: -1,
                },
                file: "(internal)",
            },
        });

        let maybeCallback = this.evaluate(callbackVariable);
        if (maybeCallback.kind === ValueKind.Callable) {
            return maybeCallback;
        }

        // If we can't find the function, return undefined and let the consumer handle it.
        return;
    }

    /**
     * Returns the init method (if any) in the current environment as a Callable
     */
    getInitMethod(): BrsType {
        let initVariable = new Expr.Variable({
            kind: Lexeme.Identifier,
            text: "init",
            isReserved: false,
            location: {
                start: {
                    line: -1,
                    column: -1,
                },
                end: {
                    line: -1,
                    column: -1,
                },
                file: "(internal)",
            },
        });

        return this.evaluate(initVariable);
    }

    visitLibrary(statement: Stmt.Library): BrsInvalid {
        this.stderr.write("WARNING: 'Library' statement implemented as no-op");
        return BrsInvalid.Instance;
    }

    visitNamedFunction(statement: Stmt.Function): BrsType {
        if (statement.name.isReserved) {
            return this.addError(
                new BrsError(
                    `Cannot create a named function with reserved name '${statement.name.text}'`,
                    statement.name.location
                )
            );
        }

        if (this.environment.has(statement.name, [Scope.Module])) {
            // TODO: Figure out how to determine where the original version was declared
            // Maybe `Environment.define` records the location along with the value?
            return this.addError(
                new BrsError(
                    `Attempting to declare function '${statement.name.text}', but ` +
                        `a property of that name already exists in this scope.`,
                    statement.name.location
                )
            );
        }

        this.environment.define(
            Scope.Module,
            statement.name.text!,
            toCallable(statement.func, statement.name.text)
        );
        return BrsInvalid.Instance;
    }

    visitReturn(statement: Stmt.Return): never {
        if (!statement.value) {
            throw new Stmt.ReturnValue(statement.tokens.return.location);
        }

        let toReturn = this.evaluate(statement.value);
        throw new Stmt.ReturnValue(statement.tokens.return.location, toReturn);
    }

    visitExpression(statement: Stmt.Expression): BrsType {
        return this.evaluate(statement.expression);
    }

    visitPrint(statement: Stmt.Print): BrsType {
        // the `tab` function is only in-scope while executing print statements
        this.environment.define(Scope.Function, "Tab", StdLib.Tab);

        statement.expressions.forEach((printable, index) => {
            if (isToken(printable)) {
                switch (printable.kind) {
                    case Lexeme.Comma:
                        this.stdout.write(" ".repeat(16 - (this.stdout.position() % 16)));
                        break;
                    case Lexeme.Semicolon:
                        if (index === statement.expressions.length - 1) {
                            // Don't write an extra space for trailing `;` in print lists.
                            // They're used to suppress trailing newlines in `print` statements
                            break;
                        }

                        this.stdout.write(" ");
                        break;
                    default:
                        this.addError(
                            new BrsError(
                                `Found unexpected print separator '${printable.text}'`,
                                printable.location
                            )
                        );
                }
            } else {
                const toPrint = this.evaluate(printable);
                const isNumber = isBrsNumber(toPrint) || isBoxedNumber(toPrint);
                const str = isNumber && this.isPositive(toPrint.getValue()) ? " " : "";
                this.stdout.write(colorize(str + toPrint.toString()));
            }
        });

        let lastExpression = statement.expressions[statement.expressions.length - 1];
        if (!isToken(lastExpression) || lastExpression.kind !== Lexeme.Semicolon) {
            this.stdout.write("\n");
        }

        // `tab` is only in-scope when executing print statements, so remove it before we leave
        this.environment.remove("Tab");

        return BrsInvalid.Instance;
    }

    visitAssignment(statement: Stmt.Assignment): BrsType {
        if (statement.name.isReserved) {
            this.addError(
                new BrsError(
                    `Cannot assign a value to reserved name '${statement.name.text}'`,
                    statement.name.location
                )
            );
            return BrsInvalid.Instance;
        }

        let value = this.evaluate(statement.value);

        let name = statement.name.text;

        const typeDesignators: Record<string, ValueKind> = {
            $: ValueKind.String,
            "%": ValueKind.Int32,
            "!": ValueKind.Float,
            "#": ValueKind.Double,
            "&": ValueKind.Int64,
        };
        let requiredType = typeDesignators[name.charAt(name.length - 1)];

        if (requiredType) {
            let coercedValue = tryCoerce(value, requiredType);
            if (coercedValue != null) {
                value = coercedValue;
            } else {
                return this.addError(
                    new TypeMismatch({
                        message: `Type Mismatch. Attempting to assign incorrect value to statically-typed variable '${name}'`,
                        left: {
                            type: requiredType,
                            location: statement.name.location,
                        },
                        right: {
                            type: value,
                            location: statement.value.location,
                        },
                    })
                );
            }
        }

        this.environment.define(Scope.Function, statement.name.text, value);
        return BrsInvalid.Instance;
    }

    visitDim(statement: Stmt.Dim): BrsType {
        if (statement.name.isReserved) {
            this.addError(
                new BrsError(
                    `Cannot assign a value to reserved name '${statement.name.text}'`,
                    statement.name.location
                )
            );
            return BrsInvalid.Instance;
        }

        // NOTE: Roku's dim implementation creates a resizable, empty array for the
        //   bottom children. Resizable arrays aren't implemented yet (issue #530),
        //   so when that's added this code should be updated so the bottom-level arrays
        //   are resizable, but empty
        let dimensionValues: number[] = [];
        statement.dimensions.forEach((expr) => {
            let val = this.evaluate(expr);
            if (val.kind !== ValueKind.Int32) {
                this.addError(
                    new BrsError(`Dim expression must evaluate to an integer`, expr.location)
                );
                return BrsInvalid.Instance;
            }
            // dim takes max-index, so +1 to get the actual array size
            dimensionValues.push(val.getValue() + 1);
            return;
        });

        let createArrayTree = (dimIndex: number = 0): RoArray => {
            let children: RoArray[] = [];
            let size = dimensionValues[dimIndex];
            for (let i = 0; i < size; i++) {
                if (dimIndex < dimensionValues.length) {
                    let subchildren = createArrayTree(dimIndex + 1);
                    if (subchildren !== undefined) children.push(subchildren);
                }
            }
            let child = new RoArray(children);

            return child;
        };

        let array = createArrayTree();

        this.environment.define(Scope.Function, statement.name.text, array);

        return BrsInvalid.Instance;
    }

    visitBinary(expression: Expr.Binary) {
        let lexeme = expression.token.kind;
        let left = this.evaluate(expression.left);
        let right: BrsType = BrsInvalid.Instance;

        if (lexeme !== Lexeme.And && lexeme !== Lexeme.Or) {
            // don't evaluate right-hand-side of boolean expressions, to preserve short-circuiting
            // behavior found in other languages. e.g. `foo() && bar()` won't execute `bar()` if
            // `foo()` returns `false`.
            right = this.evaluate(expression.right);
        }

        // Unbox Numeric or Invalid components to intrinsic types
        if (isBoxedNumber(left) || left instanceof roInvalid) {
            left = left.unbox();
        }
        if (isBoxedNumber(right) || right instanceof roInvalid) {
            right = right.unbox();
        }

        /**
         * Determines whether or not the provided pair of values are allowed to be compared to each other.
         * @param left the left-hand side of a comparison operator
         * @param operator the operator to use when comparing `left` and `right`
         * @param right the right-hand side of a comparison operator
         * @returns `true` if `left` and `right` are allowed to be compared to each other with `operator`,
         *          otherwise `false`.
         */
        function canCheckEquality(left: BrsType, operator: Lexeme, right: BrsType): boolean {
            if (left.kind === ValueKind.Invalid || right.kind === ValueKind.Invalid) {
                // anything can be checked for *equality* with `invalid`, but greater than / less than comparisons
                // are type mismatches
                return operator === Lexeme.Equal || operator === Lexeme.LessGreater;
            }

            return (
                (left.kind < ValueKind.Dynamic || isUnboxable(left) || isComparable(left)) &&
                (right.kind < ValueKind.Dynamic || isUnboxable(right) || isComparable(right))
            );
        }

        switch (lexeme) {
            case Lexeme.LeftShift:
            case Lexeme.LeftShiftEqual:
                if (
                    isBrsNumber(left) &&
                    isBrsNumber(right) &&
                    this.isPositive(right.getValue()) &&
                    this.lessThan(right.getValue(), 32)
                ) {
                    return left.leftShift(right);
                } else if (isBrsNumber(left) && isBrsNumber(right)) {
                    return this.addError(
                        new TypeMismatch({
                            message:
                                "Type Mismatch. In a bit shift expression the right value must be >= 0 and < 32.",
                            left: {
                                type: left,
                                location: expression.left.location,
                            },
                            right: {
                                type: right,
                                location: expression.right.location,
                            },
                        })
                    );
                } else {
                    return this.addError(
                        new TypeMismatch({
                            message: "Type Mismatch. Attempting to bit shift non-numeric values.",
                            left: {
                                type: left,
                                location: expression.left.location,
                            },
                            right: {
                                type: right,
                                location: expression.right.location,
                            },
                        })
                    );
                }
            case Lexeme.RightShift:
            case Lexeme.RightShiftEqual:
                if (
                    isBrsNumber(left) &&
                    isBrsNumber(right) &&
                    this.isPositive(right.getValue()) &&
                    this.lessThan(right.getValue(), 32)
                ) {
                    return left.rightShift(right);
                } else if (isBrsNumber(left) && isBrsNumber(right)) {
                    return this.addError(
                        new TypeMismatch({
                            message:
                                "Type Mismatch. In a bit shift expression the right value must be >= 0 and < 32.",
                            left: {
                                type: left,
                                location: expression.left.location,
                            },
                            right: {
                                type: right,
                                location: expression.right.location,
                            },
                        })
                    );
                } else {
                    return this.addError(
                        new TypeMismatch({
                            message: "Type Mismatch. Attempting to bit shift non-numeric values.",
                            left: {
                                type: left,
                                location: expression.left.location,
                            },
                            right: {
                                type: right,
                                location: expression.right.location,
                            },
                        })
                    );
                }
            case Lexeme.Minus:
            case Lexeme.MinusEqual:
                if (isBrsNumber(left) && isBrsNumber(right)) {
                    return left.subtract(right);
                } else {
                    return this.addError(
                        new TypeMismatch({
                            message: "Type Mismatch. Attempting to subtract non-numeric values.",
                            left: {
                                type: left,
                                location: expression.left.location,
                            },
                            right: {
                                type: right,
                                location: expression.right.location,
                            },
                        })
                    );
                }
            case Lexeme.Star:
            case Lexeme.StarEqual:
                if (isBrsNumber(left) && isBrsNumber(right)) {
                    return left.multiply(right);
                } else {
                    return this.addError(
                        new TypeMismatch({
                            message: "Type Mismatch. Attempting to multiply non-numeric values.",
                            left: {
                                type: left,
                                location: expression.left.location,
                            },
                            right: {
                                type: right,
                                location: expression.right.location,
                            },
                        })
                    );
                }
            case Lexeme.Caret:
                if (isBrsNumber(left) && isBrsNumber(right)) {
                    return left.pow(right);
                } else {
                    return this.addError(
                        new TypeMismatch({
                            message:
                                "Type Mismatch. Attempting to exponentiate non-numeric values.",
                            left: {
                                type: left,
                                location: expression.left.location,
                            },
                            right: {
                                type: right,
                                location: expression.right.location,
                            },
                        })
                    );
                }
            case Lexeme.Slash:
            case Lexeme.SlashEqual:
                if (isBrsNumber(left) && isBrsNumber(right)) {
                    return left.divide(right);
                }
                return this.addError(
                    new TypeMismatch({
                        message: "Type Mismatch. Attempting to divide non-numeric values.",
                        left: {
                            type: left,
                            location: expression.left.location,
                        },
                        right: {
                            type: right,
                            location: expression.right.location,
                        },
                    })
                );
            case Lexeme.Mod:
                if (isBrsNumber(left) && isBrsNumber(right)) {
                    return left.modulo(right);
                } else {
                    return this.addError(
                        new TypeMismatch({
                            message: "Type Mismatch. Attempting to modulo non-numeric values.",
                            left: {
                                type: left,
                                location: expression.left.location,
                            },
                            right: {
                                type: right,
                                location: expression.right.location,
                            },
                        })
                    );
                }
            case Lexeme.Backslash:
            case Lexeme.BackslashEqual:
                if (isBrsNumber(left) && isBrsNumber(right)) {
                    return left.intDivide(right);
                } else {
                    return this.addError(
                        new TypeMismatch({
                            message:
                                "Type Mismatch. Attempting to integer-divide non-numeric values.",
                            left: {
                                type: left,
                                location: expression.left.location,
                            },
                            right: {
                                type: right,
                                location: expression.right.location,
                            },
                        })
                    );
                }
            case Lexeme.Plus:
            case Lexeme.PlusEqual:
                if (isBrsNumber(left) && isBrsNumber(right)) {
                    return left.add(right);
                } else if (isStringComp(left) && isStringComp(right)) {
                    return left.concat(right);
                } else {
                    return this.addError(
                        new TypeMismatch({
                            message: "Type Mismatch. Attempting to add non-homogeneous values.",
                            left: {
                                type: left,
                                location: expression.left.location,
                            },
                            right: {
                                type: right,
                                location: expression.right.location,
                            },
                        })
                    );
                }
            case Lexeme.Greater:
                if (
                    (isBrsNumber(left) && isBrsNumber(right)) ||
                    (isStringComp(left) && isStringComp(right))
                ) {
                    return left.greaterThan(right);
                }

                return this.addError(
                    new TypeMismatch({
                        message: "Type Mismatch. Attempting to compare non-homogeneous values.",
                        left: {
                            type: left,
                            location: expression.left.location,
                        },
                        right: {
                            type: right,
                            location: expression.right.location,
                        },
                    })
                );

            case Lexeme.GreaterEqual:
                if (
                    (isBrsNumber(left) && isBrsNumber(right)) ||
                    (isStringComp(left) && isStringComp(right))
                ) {
                    return left.greaterThan(right).or(left.equalTo(right));
                }

                return this.addError(
                    new TypeMismatch({
                        message: "Type Mismatch. Attempting to compare non-homogeneous values.",
                        left: {
                            type: left,
                            location: expression.left.location,
                        },
                        right: {
                            type: right,
                            location: expression.right.location,
                        },
                    })
                );

            case Lexeme.Less:
                if (
                    (isBrsNumber(left) && isBrsNumber(right)) ||
                    (isStringComp(left) && isStringComp(right))
                ) {
                    return left.lessThan(right);
                }

                return this.addError(
                    new TypeMismatch({
                        message: "Type Mismatch. Attempting to compare non-homogeneous values.",
                        left: {
                            type: left,
                            location: expression.left.location,
                        },
                        right: {
                            type: right,
                            location: expression.right.location,
                        },
                    })
                );
            case Lexeme.LessEqual:
                if (
                    (isBrsNumber(left) && isBrsNumber(right)) ||
                    (isStringComp(left) && isStringComp(right))
                ) {
                    return left.lessThan(right).or(left.equalTo(right));
                }

                return this.addError(
                    new TypeMismatch({
                        message: "Type Mismatch. Attempting to compare non-homogeneous values.",
                        left: {
                            type: left,
                            location: expression.left.location,
                        },
                        right: {
                            type: right,
                            location: expression.right.location,
                        },
                    })
                );
            case Lexeme.Equal:
                if (canCheckEquality(left, lexeme, right)) {
                    return left.equalTo(right);
                }

                return this.addError(
                    new TypeMismatch({
                        message: "Type Mismatch. Attempting to compare non-homogeneous values.",
                        left: {
                            type: left,
                            location: expression.left.location,
                        },
                        right: {
                            type: right,
                            location: expression.right.location,
                        },
                    })
                );
            case Lexeme.LessGreater:
                if (canCheckEquality(left, lexeme, right)) {
                    return left.equalTo(right).not();
                }

                return this.addError(
                    new TypeMismatch({
                        message: "Type Mismatch. Attempting to compare non-homogeneous values.",
                        left: {
                            type: left,
                            location: expression.left.location,
                        },
                        right: {
                            type: right,
                            location: expression.right.location,
                        },
                    })
                );
            case Lexeme.And:
                if (isBrsBoolean(left) && !left.toBoolean()) {
                    // short-circuit ANDs - don't evaluate RHS if LHS is false
                    return BrsBoolean.False;
                } else if (isBrsBoolean(left)) {
                    right = this.evaluate(expression.right);
                    if (isBrsBoolean(right) || isBrsNumber(right)) {
                        return (left as BrsBoolean).and(right);
                    }

                    return this.addError(
                        new TypeMismatch({
                            message:
                                "Type Mismatch. Attempting to 'and' boolean with non-boolean value",
                            left: {
                                type: left,
                                location: expression.left.location,
                            },
                            right: {
                                type: right,
                                location: expression.right.location,
                            },
                        })
                    );
                } else if (isBrsNumber(left)) {
                    right = this.evaluate(expression.right);

                    if (isBrsNumber(right) || isBrsBoolean(right)) {
                        return left.and(right);
                    }

                    return this.addError(
                        new TypeMismatch({
                            message:
                                "Type Mismatch. Attempting to bitwise 'and' number with non-numeric value",
                            left: {
                                type: left,
                                location: expression.left.location,
                            },
                            right: {
                                type: right,
                                location: expression.right.location,
                            },
                        })
                    );
                } else {
                    return this.addError(
                        new TypeMismatch({
                            message: "Type Mismatch. Attempting to 'and' unexpected values",
                            left: {
                                type: left,
                                location: expression.left.location,
                            },
                            right: {
                                type: right,
                                location: expression.right.location,
                            },
                        })
                    );
                }
            case Lexeme.Or:
                if (isBrsBoolean(left) && left.toBoolean()) {
                    // short-circuit ORs - don't evaluate RHS if LHS is true
                    return BrsBoolean.True;
                } else if (isBrsBoolean(left)) {
                    right = this.evaluate(expression.right);
                    if (isBrsBoolean(right) || isBrsNumber(right)) {
                        return (left as BrsBoolean).or(right);
                    } else {
                        return this.addError(
                            new TypeMismatch({
                                message:
                                    "Type Mismatch. Attempting to 'or' boolean with non-boolean value",
                                left: {
                                    type: left,
                                    location: expression.left.location,
                                },
                                right: {
                                    type: right,
                                    location: expression.right.location,
                                },
                            })
                        );
                    }
                } else if (isBrsNumber(left)) {
                    right = this.evaluate(expression.right);
                    if (isBrsNumber(right) || isBrsBoolean(right)) {
                        return left.or(right);
                    }

                    return this.addError(
                        new TypeMismatch({
                            message:
                                "Type Mismatch. Attempting to bitwise 'or' number with non-numeric expression",
                            left: {
                                type: left,
                                location: expression.left.location,
                            },
                            right: {
                                type: right,
                                location: expression.right.location,
                            },
                        })
                    );
                } else {
                    return this.addError(
                        new TypeMismatch({
                            message: "Type Mismatch. Attempting to 'or' unexpected values",
                            left: {
                                type: left,
                                location: expression.left.location,
                            },
                            right: {
                                type: right,
                                location: expression.right.location,
                            },
                        })
                    );
                }
            default:
                return this.addError(
                    new BrsError(
                        `Received unexpected token kind '${expression.token.kind}'`,
                        expression.token.location
                    )
                );
        }
    }

    visitTryCatch(statement: Stmt.TryCatch): BrsInvalid {
<<<<<<< HEAD
        try {
            // TODO: check scoping rules of try/catch
            // are varaibles first-defined outside of try available in try and/or catch? both!
            // are variables first-defined in try available in catch? yes!
            // are variables first-defined in try available after end of catch? yes!
            // are variables first-defined in catch available outside of catch? yes!
            // tl;dr: this all operates on the current environment, _not_ a subenv
            this.visitBlock(statement.tryBlock);
        } catch (err) {
            if (err instanceof Stmt.Runtime) {
                // TODO: figure out how we'll get that error — probably attach it to Stmt.Runtime —
                // then bind it to a variable with
                // TODO: move this into BrsError or BlockEndReason or something
                let errorAA = new RoAssociativeArray([
                    {
                        name: new BrsString("backtrace"),
                        value: new RoArray([
                            /* TODO: fill me */
                        ]),
                    },
                    { name: new BrsString("message"), value: new BrsString(err.name) },
                    { name: new BrsString("number"), value: new Int32(-1 /* TODO: fill me */) },
                    { name: new BrsString("rethrown"), value: BrsBoolean.False },
                ]);
                this.environment.define(Scope.Function, statement.errorBinding.name.text, errorAA);
                this.visitBlock(statement.catchBlock);
            } else if (!(err instanceof BrsError)) {
                throw err;
            }
        }

=======
        this.visitBlock(statement.tryBlock);
>>>>>>> 23ab6736
        return BrsInvalid.Instance;
    }

    visitBlock(block: Stmt.Block): BrsType {
        block.statements.forEach((statement) => this.execute(statement));
        return BrsInvalid.Instance;
    }

    visitExitFor(statement: Stmt.ExitFor): never {
        throw new Stmt.ExitForReason(statement.location);
    }

    visitExitWhile(expression: Stmt.ExitWhile): never {
        throw new Stmt.ExitWhileReason(expression.location);
    }

    visitCall(expression: Expr.Call) {
        let functionName = "[anonymous function]";
        // TODO: auto-box
        if (
            expression.callee instanceof Expr.Variable ||
            expression.callee instanceof Expr.DottedGet
        ) {
            functionName = expression.callee.name.text;
        }

        // evaluate the function to call (it could be the result of another function call)
        const callee = this.evaluate(expression.callee);
        // evaluate all of the arguments as well (they could also be function calls)
        let args = expression.args.map(this.evaluate, this);

        if (!isBrsCallable(callee)) {
            return this.addError(
                new BrsError(
                    `'${functionName}' is not a function and cannot be called.`,
                    expression.closingParen.location
                )
            );
        }

        functionName = callee.getName();

        let satisfiedSignature = callee.getFirstSatisfiedSignature(args);

        if (satisfiedSignature) {
            try {
                let signature = satisfiedSignature.signature;
                args = args.map((arg, index) => {
                    // any arguments of type "object" must be automatically boxed
                    if (signature.args[index].type.kind === ValueKind.Object && isBoxable(arg)) {
                        return arg.box();
                    }

                    return arg;
                });
                let mPointer = this._environment.getRootM();
                if (expression.callee instanceof Expr.DottedGet) {
                    mPointer = callee.getContext() ?? mPointer;
                }
<<<<<<< HEAD

                this.stack.push([
                    satisfiedSignature.signatureAsStackFrame(functionName),
                    expression.location,
                ]);
=======
>>>>>>> 23ab6736
                return this.inSubEnv((subInterpreter) => {
                    subInterpreter.environment.setM(mPointer);
                    return callee.call(this, ...args);
                });
            } catch (reason) {
                if (!(reason instanceof Stmt.BlockEnd)) {
                    // re-throw interpreter errors
                    throw reason;
                }

                let returnedValue = (reason as Stmt.ReturnValue).value;
                let returnLocation = (reason as Stmt.ReturnValue).location;

                if (returnedValue && satisfiedSignature.signature.returns === ValueKind.Void) {
                    this.addError(
                        new Stmt.Runtime(
                            `Attempting to return value of non-void type ${ValueKind.toString(
                                returnedValue.kind
                            )} ` + `from function ${callee.getName()} with void return type.`,
                            returnLocation
                        )
                    );
                }

                if (!returnedValue && satisfiedSignature.signature.returns !== ValueKind.Void) {
                    this.addError(
                        new Stmt.Runtime(
                            `Attempting to return void value from function ${callee.getName()} with non-void return type.`,
                            returnLocation
                        )
                    );
                }

                if (
                    returnedValue &&
                    isBoxable(returnedValue) &&
                    satisfiedSignature.signature.returns === ValueKind.Object
                ) {
                    returnedValue = returnedValue.box();
                }

                if (
                    returnedValue &&
                    satisfiedSignature.signature.returns !== ValueKind.Dynamic &&
                    satisfiedSignature.signature.returns !== returnedValue.kind
                ) {
                    this.addError(
                        new Stmt.Runtime(
                            `Attempting to return value of type ${ValueKind.toString(
                                returnedValue.kind
                            )}, ` +
                                `but function ${callee.getName()} declares return value of type ` +
                                ValueKind.toString(satisfiedSignature.signature.returns),
                            returnLocation
                        )
                    );
                }

                return returnedValue || BrsInvalid.Instance;
            } finally {
                this.stack.pop();
            }
        } else {
            return this.addError(
                generateArgumentMismatchError(callee, args, expression.closingParen.location)
            );
        }
    }

    visitDottedGet(expression: Expr.DottedGet) {
        let source = this.evaluate(expression.obj);

        if (isIterable(source)) {
            try {
                const target = source.get(new BrsString(expression.name.text));
                if (isBrsCallable(target) && source instanceof RoAssociativeArray) {
                    target.setContext(source);
                }
                return target;
            } catch (err: any) {
                return this.addError(new BrsError(err.message, expression.name.location));
            }
        }

        let boxedSource = isBoxable(source) ? source.box() : source;
        if (boxedSource instanceof BrsComponent) {
            try {
                return boxedSource.getMethod(expression.name.text) || BrsInvalid.Instance;
            } catch (err: any) {
                return this.addError(new BrsError(err.message, expression.name.location));
            }
        } else {
            return this.addError(
                new TypeMismatch({
                    message: "DottedGet: Attempting to retrieve property from non-iterable value",
                    left: {
                        type: source,
                        location: expression.location,
                    },
                })
            );
        }
    }

    visitIndexedGet(expression: Expr.IndexedGet): BrsType {
        let source = this.evaluate(expression.obj);
        if (!isIterable(source)) {
            this.addError(
                new TypeMismatch({
                    message: "IndexedGet: Attempting to retrieve property from non-iterable value",
                    left: {
                        type: source,
                        location: expression.location,
                    },
                })
            );
        }

        let index = this.evaluate(expression.index);
        if (!isBrsNumber(index) && !isBrsString(index)) {
            this.addError(
                new TypeMismatch({
                    message:
                        "Attempting to retrieve property from iterable with illegal index type",
                    left: {
                        type: source,
                        location: expression.obj.location,
                    },
                    right: {
                        type: index,
                        location: expression.index.location,
                    },
                })
            );
        }

        try {
            return source.get(index, true);
        } catch (err: any) {
            return this.addError(new BrsError(err.message, expression.closingSquare.location));
        }
    }

    visitGrouping(expr: Expr.Grouping) {
        return this.evaluate(expr.expression);
    }

    visitFor(statement: Stmt.For): BrsType {
        // BrightScript for/to loops evaluate the counter initial value, final value, and increment
        // values *only once*, at the top of the for/to loop.
        this.execute(statement.counterDeclaration);
        const startValue = this.evaluate(statement.counterDeclaration.value) as Int32 | Float;
        const finalValue = this.evaluate(statement.finalValue) as Int32 | Float;
        let increment = this.evaluate(statement.increment) as Int32 | Float;
        if (increment instanceof Float) {
            increment = new Int32(Math.trunc(increment.getValue()));
        }
        if (
            (startValue.getValue() > finalValue.getValue() && increment.getValue() > 0) ||
            (startValue.getValue() < finalValue.getValue() && increment.getValue() < 0)
        ) {
            // Shortcut, do not process anything
            return BrsInvalid.Instance;
        }
        const counterName = statement.counterDeclaration.name;
        const step = new Stmt.Assignment(
            { equals: statement.tokens.for },
            counterName,
            new Expr.Binary(
                new Expr.Variable(counterName),
                {
                    kind: Lexeme.Plus,
                    text: "+",
                    isReserved: false,
                    location: {
                        start: {
                            line: -1,
                            column: -1,
                        },
                        end: {
                            line: -1,
                            column: -1,
                        },
                        file: "(internal)",
                    },
                },
                new Expr.Literal(increment, statement.increment.location)
            )
        );

        let loopExitReason: Stmt.BlockEnd | undefined;

        if (increment.getValue() > 0) {
            while (
                (this.evaluate(new Expr.Variable(counterName)) as Int32 | Float)
                    .greaterThan(finalValue)
                    .not()
                    .toBoolean()
            ) {
                // execute the block
                try {
                    this.execute(statement.body);
                } catch (reason) {
                    if (reason instanceof Stmt.ExitForReason) {
                        loopExitReason = reason;
                        break;
                    } else {
                        // re-throw returns, runtime errors, etc.
                        throw reason;
                    }
                }

                // then increment the counter
                this.execute(step);
            }
        } else {
            while (
                (this.evaluate(new Expr.Variable(counterName)) as Int32 | Float)
                    .lessThan(finalValue)
                    .not()
                    .toBoolean()
            ) {
                // execute the block
                try {
                    this.execute(statement.body);
                } catch (reason) {
                    if (reason instanceof Stmt.ExitForReason) {
                        loopExitReason = reason;
                        break;
                    } else {
                        // re-throw returns, runtime errors, etc.
                        throw reason;
                    }
                }

                // then increment the counter
                this.execute(step);
            }
        }

        return BrsInvalid.Instance;
    }

    visitForEach(statement: Stmt.ForEach): BrsType {
        let target = this.evaluate(statement.target);
        if (!isIterable(target)) {
            // Roku device does not crash if the value is not iterable, just send a console message
            const message = `BRIGHTSCRIPT: ERROR: Runtime: FOR EACH value is ${ValueKind.toString(
                target.kind
            )}`;
            const location = `${statement.item.location.file}(${statement.item.location.start.line})`;
            this.stderr.write(`${message}: ${location}\n`);
            return BrsInvalid.Instance;
        }

        target.getElements().every((element) => {
            this.environment.define(Scope.Function, statement.item.text!, element);

            // execute the block
            try {
                this.execute(statement.body);
            } catch (reason) {
                if (reason instanceof Stmt.ExitForReason) {
                    // break out of the loop
                    return false;
                } else {
                    // re-throw returns, runtime errors, etc.
                    throw reason;
                }
            }

            // keep looping
            return true;
        });

        return BrsInvalid.Instance;
    }

    visitWhile(statement: Stmt.While): BrsType {
        while (this.evaluate(statement.condition).equalTo(BrsBoolean.True).toBoolean()) {
            try {
                this.execute(statement.body);
            } catch (reason) {
                if (reason instanceof Stmt.ExitWhileReason) {
                    break;
                } else {
                    // re-throw returns, runtime errors, etc.
                    throw reason;
                }
            }
        }

        return BrsInvalid.Instance;
    }

    visitIf(statement: Stmt.If): BrsType {
        if (this.evaluate(statement.condition).equalTo(BrsBoolean.True).toBoolean()) {
            this.execute(statement.thenBranch);
            return BrsInvalid.Instance;
        } else {
            for (const elseIf of statement.elseIfs || []) {
                if (this.evaluate(elseIf.condition).equalTo(BrsBoolean.True).toBoolean()) {
                    this.execute(elseIf.thenBranch);
                    return BrsInvalid.Instance;
                }
            }

            if (statement.elseBranch) {
                this.execute(statement.elseBranch);
            }

            return BrsInvalid.Instance;
        }
    }

    visitAnonymousFunction(func: Expr.Function): BrsType {
        return toCallable(func);
    }

    visitLiteral(expression: Expr.Literal): BrsType {
        return expression.value;
    }

    visitArrayLiteral(expression: Expr.ArrayLiteral): RoArray {
        return new RoArray(expression.elements.map((expr) => this.evaluate(expr)));
    }

    visitAALiteral(expression: Expr.AALiteral): BrsType {
        return new RoAssociativeArray(
            expression.elements.map((member) => ({
                name: member.name,
                value: this.evaluate(member.value),
            }))
        );
    }

    visitDottedSet(statement: Stmt.DottedSet) {
        let source = this.evaluate(statement.obj);
        let value = this.evaluate(statement.value);

        if (!isIterable(source)) {
            return this.addError(
                new TypeMismatch({
                    message: "Attempting to set property on non-iterable value",
                    left: {
                        type: source,
                        location: statement.name.location,
                    },
                })
            );
        }

        try {
            source.set(new BrsString(statement.name.text), value);
        } catch (err: any) {
            return this.addError(new BrsError(err.message, statement.name.location));
        }

        return BrsInvalid.Instance;
    }

    visitIndexedSet(statement: Stmt.IndexedSet) {
        let source = this.evaluate(statement.obj);

        if (!isIterable(source)) {
            return this.addError(
                new TypeMismatch({
                    message: "Attempting to set property on non-iterable value",
                    left: {
                        type: source,
                        location: statement.obj.location,
                    },
                })
            );
        }

        let index = this.evaluate(statement.index);
        if (!isBrsNumber(index) && !isBrsString(index)) {
            return this.addError(
                new TypeMismatch({
                    message: "Attempting to set property on iterable with illegal index type",
                    left: {
                        type: source,
                        location: statement.obj.location,
                    },
                    right: {
                        type: index,
                        location: statement.index.location,
                    },
                })
            );
        }

        let value = this.evaluate(statement.value);

        try {
            source.set(index, value, true);
        } catch (err: any) {
            return this.addError(new BrsError(err.message, statement.closingSquare.location));
        }

        return BrsInvalid.Instance;
    }

    visitIncrement(expression: Stmt.Increment) {
        let target = this.evaluate(expression.value);
        if (isBoxedNumber(target)) {
            target = target.unbox();
        }

        if (!isBrsNumber(target)) {
            let operation = expression.token.kind === Lexeme.PlusPlus ? "increment" : "decrement";
            return this.addError(
                new BrsError(
                    `Attempting to ${operation} value of non-numeric type ${ValueKind.toString(
                        target.kind
                    )}`,
                    expression.location
                )
            );
        }

        let result: BrsNumber;
        if (expression.token.kind === Lexeme.PlusPlus) {
            result = target.add(new Int32(1));
        } else {
            result = target.subtract(new Int32(1));
        }

        if (expression.value instanceof Expr.Variable) {
            // store the result of the operation
            this.environment.define(Scope.Function, expression.value.name.text, result);
        } else if (expression.value instanceof Expr.DottedGet) {
            // immediately execute a dotted "set" statement
            this.execute(
                new Stmt.DottedSet(
                    expression.value.obj,
                    expression.value.name,
                    new Expr.Literal(result, expression.location)
                )
            );
        } else if (expression.value instanceof Expr.IndexedGet) {
            // immediately execute an indexed "set" statement
            this.execute(
                new Stmt.IndexedSet(
                    expression.value.obj,
                    expression.value.index,
                    new Expr.Literal(result, expression.location),
                    expression.value.closingSquare
                )
            );
        }

        // always return `invalid`, because ++/-- are purely side-effects in BrightScript
        return BrsInvalid.Instance;
    }

    visitUnary(expression: Expr.Unary) {
        let right = this.evaluate(expression.right);
        if (isBoxedNumber(right)) {
            right = right.unbox();
        }

        switch (expression.operator.kind) {
            case Lexeme.Minus:
                if (isBrsNumber(right)) {
                    return right.multiply(new Int32(-1));
                } else {
                    return this.addError(
                        new BrsError(
                            `Attempting to negate non-numeric value.
                            value type: ${ValueKind.toString(right.kind)}`,
                            expression.operator.location
                        )
                    );
                }
            case Lexeme.Plus:
                if (isBrsNumber(right)) {
                    return right;
                } else {
                    return this.addError(
                        new BrsError(
                            `Attempting to apply unary positive operator to non-numeric value.
                            value type: ${ValueKind.toString(right.kind)}`,
                            expression.operator.location
                        )
                    );
                }
            case Lexeme.Not:
                if (isBrsBoolean(right) || isBrsNumber(right)) {
                    return right.not();
                } else {
                    return this.addError(
                        new BrsError(
                            `Type Mismatch. Operator "not" can't be applied to "${ValueKind.toString(
                                right.kind
                            )}".`,
                            expression.operator.location
                        )
                    );
                }
        }

        return BrsInvalid.Instance;
    }

    visitVariable(expression: Expr.Variable) {
        try {
            return this.environment.get(expression.name);
        } catch (err) {
            if (err instanceof NotFound) {
                return Uninitialized.Instance;
            }

            throw err;
        }
    }

    evaluate(this: Interpreter, expression: Expr.Expression): BrsType {
        this.location = expression.location;
        this.reportCoverageHit(expression);

        let value;
        try {
            value = expression.accept<BrsType>(this);
            this.stack.pop();
        } catch (err) {
            this.stack.pop();
            throw err;
        }

        return value;
    }

    execute(this: Interpreter, statement: Stmt.Statement): BrsType {
        this.location = statement.location;
        this.reportCoverageHit(statement);

        let value;
        try {
            value = statement.accept<BrsType>(this);
            this.stack.pop();
        } catch (err) {
            this.stack.pop();
            throw err;
        }

        return value;
    }

    /**
     * Method to return the current scope of the interpreter for the REPL and Micro Debugger
     * @returns a string representation of the local variables in the current scope
     */
    debugLocalVariables(): string {
        let debugMsg = `${"global".padEnd(16)} Interface:ifGlobal\r\n`;
        debugMsg += `${"m".padEnd(16)} roAssociativeArray count:${
            this.environment.getM().getElements().length
        }\r\n`;
        let fnc = this.environment.getList(Scope.Function);
        fnc.forEach((value, key) => {
            const varName = key.padEnd(17);
            if (PrimitiveKinds.has(value.kind)) {
                let text = value.toString();
                let lf = text.length <= 94 ? "\r\n" : "...\r\n";
                if (value.kind === ValueKind.String) {
                    text = `"${text.substring(0, 94)}"`;
                }
                debugMsg += `${varName}${ValueKind.toString(value.kind)} val:${text}${lf}`;
            } else if (isIterable(value)) {
                const count = value.getElements().length;
                debugMsg += `${varName}${value.getComponentName()} count:${count}\r\n`;
            } else if (value instanceof BrsComponent && isUnboxable(value)) {
                const unboxed = value.unbox();
                debugMsg += `${varName}${value.getComponentName()} val:${unboxed.toString()}\r\n`;
            } else if (value.kind === ValueKind.Object) {
                debugMsg += `${varName}${value.getComponentName()}\r\n`;
            } else if (value.kind === ValueKind.Callable) {
                debugMsg += `${varName}${ValueKind.toString(
                    value.kind
                )} val:${value.getName()}\r\n`;
            } else {
                debugMsg += `${varName}${value.toString().substring(0, 94)}\r\n`;
            }
        });
        return debugMsg;
    }

    /**
     * Emits an error via this processor's `events` property, then throws it.
     * @param err the ParseError to emit then throw
     */
    public addError(err: BrsError): never {
        this.errors.push(err);
        this.events.emit("err", err);
        throw err;
    }

    private isPositive(value: number | Long): boolean {
        if (value instanceof Long) {
            return value.isPositive();
        }
        return value >= 0;
    }

    private lessThan(value: number | Long, compare: number): boolean {
        if (value instanceof Long) {
            return value.lessThan(compare);
        }
        return value < compare;
    }
}

/**
 * Colorizes the console messages.
 *
 */
export function colorize(log: string) {
    return log
        .replace(/\b(down|error|errors|failure|fail|fatal|false)(:|\b)/gi, chalk.red("$1$2"))
        .replace(/\b(warning|warn|test|null|undefined|invalid)(:|\b)/gi, chalk.yellow("$1$2"))
        .replace(/\b(help|hint|info|information|true|log)(:|\b)/gi, chalk.cyan("$1$2"))
        .replace(/\b(running|success|successfully|valid)(:|\b)/gi, chalk.green("$1$2"))
        .replace(/\b(debug|roku|brs|brightscript)(:|\b)/gi, chalk.magenta("$1$2"))
        .replace(/(\b\d+\.?\d*?\b)/g, chalk.ansi256(122)(`$1`)) // Numeric
        .replace(/\S+@\S+\.\S+/g, (match: string) => {
            return chalk.blueBright(stripAnsi(match)); // E-Mail
        })
        .replace(/\b([a-z]+):\/{1,2}[^\/].*/gi, (match: string) => {
            return chalk.blue.underline(stripAnsi(match)); // URL
        })
        .replace(/<(.*?)>/g, (match: string) => {
            return chalk.greenBright(stripAnsi(match)); // Delimiters < >
        })
        .replace(/"(.*?)"/g, (match: string) => {
            return chalk.ansi256(222)(stripAnsi(match)); // Quotes
        });
}<|MERGE_RESOLUTION|>--- conflicted
+++ resolved
@@ -1053,7 +1053,6 @@
     }
 
     visitTryCatch(statement: Stmt.TryCatch): BrsInvalid {
-<<<<<<< HEAD
         try {
             // TODO: check scoping rules of try/catch
             // are varaibles first-defined outside of try available in try and/or catch? both!
@@ -1085,9 +1084,6 @@
             }
         }
 
-=======
-        this.visitBlock(statement.tryBlock);
->>>>>>> 23ab6736
         return BrsInvalid.Instance;
     }
 
@@ -1147,14 +1143,12 @@
                 if (expression.callee instanceof Expr.DottedGet) {
                     mPointer = callee.getContext() ?? mPointer;
                 }
-<<<<<<< HEAD
 
                 this.stack.push([
                     satisfiedSignature.signatureAsStackFrame(functionName),
                     expression.location,
                 ]);
-=======
->>>>>>> 23ab6736
+
                 return this.inSubEnv((subInterpreter) => {
                     subInterpreter.environment.setM(mPointer);
                     return callee.call(this, ...args);
